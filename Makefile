ARCH=amd64
BIN = bin/kiam
BIN_LINUX = $(BIN)-linux-$(ARCH)
BIN_DARWIN = $(BIN)-darwin-$(ARCH)

SOURCES := $(shell find . -iname '*.go') proto/service.pb.go

.PHONY: test clean all

all: proto/service.pb.go build-darwin build-linux

build-darwin: $(SOURCES)
	GOARCH=$(ARCH) GOOS=darwin go build -o $(BIN_DARWIN) cmd/kiam/*.go

build-linux: $(SOURCES)
	GOARCH=$(ARCH) GOOS=linux CGO_ENABLED=0 go build -o $(BIN_LINUX) cmd/kiam/*.go

proto/service.pb.go: proto/service.proto
	go get -u -v github.com/golang/protobuf/protoc-gen-go
	protoc -I proto/ proto/service.proto --go_out=plugins=grpc:proto

<<<<<<< HEAD
test: $(shell find . -name '*.go')
	go test github.com/uswitch/kiam/pkg/... -cover
	go test test/functional/*_test.go

coverage: $(shell find . -name '*.go')
	go test github.com/uswitch/kiam/pkg/... -coverprofile=coverage.out
	go tool cover -html=coverage.out
=======
test: $(SOURCES)
	go test test/unit/*_test.go
	go test test/functional/*_test.go

bench: $(SOURCES)
	go test -run=XX -bench=. test/unit/*.go

docker: Dockerfile $(BIN_LINUX)
	docker image build -t quay.io/uswitch/kiam:devel .
>>>>>>> a586d607

clean:
	rm -rf bin/<|MERGE_RESOLUTION|>--- conflicted
+++ resolved
@@ -19,7 +19,6 @@
 	go get -u -v github.com/golang/protobuf/protoc-gen-go
 	protoc -I proto/ proto/service.proto --go_out=plugins=grpc:proto
 
-<<<<<<< HEAD
 test: $(shell find . -name '*.go')
 	go test github.com/uswitch/kiam/pkg/... -cover
 	go test test/functional/*_test.go
@@ -27,17 +26,12 @@
 coverage: $(shell find . -name '*.go')
 	go test github.com/uswitch/kiam/pkg/... -coverprofile=coverage.out
 	go tool cover -html=coverage.out
-=======
-test: $(SOURCES)
-	go test test/unit/*_test.go
-	go test test/functional/*_test.go
 
 bench: $(SOURCES)
 	go test -run=XX -bench=. test/unit/*.go
 
 docker: Dockerfile $(BIN_LINUX)
 	docker image build -t quay.io/uswitch/kiam:devel .
->>>>>>> a586d607
 
 clean:
 	rm -rf bin/