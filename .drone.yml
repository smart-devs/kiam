workspace:
  base: /go
  path: src/github.com/uswitch/kiam

pipeline:
  test:
    image: golang:1.10
    commands:
      - make test

  benchmarks:
    image: golang:1.10
    commands:
<<<<<<< HEAD
      - go test -run=XX -bench=. github.com/uswitch/kiam/pkg/...
=======
      - make bench
>>>>>>> a586d607

  build:
    image: golang:1.10
    commands:
      - make build-linux

  docker:
    when:
      event: push
    image: plugins/docker
    registry: quay.io
    repo: quay.io/uswitch/kiam
    secrets: [ docker_username, docker_password ]
    tags:
      - ${DRONE_COMMIT_SHA}
      - ${DRONE_COMMIT_BRANCH}

  docker-tagged:
    when:
      event: tag
    image: plugins/docker
    repo: quay.io/uswitch/kiam
    registry: quay.io
    secrets: [ docker_username, docker_password ]
    tags:
      - ${DRONE_TAG}<|MERGE_RESOLUTION|>--- conflicted
+++ resolved
@@ -11,11 +11,7 @@
   benchmarks:
     image: golang:1.10
     commands:
-<<<<<<< HEAD
-      - go test -run=XX -bench=. github.com/uswitch/kiam/pkg/...
-=======
       - make bench
->>>>>>> a586d607
 
   build:
     image: golang:1.10
